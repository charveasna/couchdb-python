--- conflicted
+++ resolved
@@ -1,11 +1,5 @@
-<<<<<<< HEAD
-Version 0.7.0
-http://couchdb-python.googlecode.com/hg/?r=default
-(???, from branches/0.7.x)
-=======
 Version 0.7.0 (Apr 15, 2010)
 http://couchdb-python.googlecode.com/hg/?r=0.7.0
->>>>>>> bb4ce4ba
 
  * Breaking change: the dependency on `httplib2` has been replaced by
    an internal `couchdb.http` library. This changes the API in several places.
