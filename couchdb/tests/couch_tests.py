#!/usr/bin/env python
# -*- coding: utf-8 -*-
#
# Copyright (C) 2007-2008 Christopher Lenz
# All rights reserved.
#
# This software is licensed as described in the file COPYING, which
# you should have received as part of this distribution.

import os
import unittest

from couchdb.client import Server
from couchdb.http import ResourceConflict, ResourceNotFound


class CouchTests(unittest.TestCase):

    def setUp(self):
        uri = os.environ.get('COUCHDB_URI', 'http://localhost:5984/')
<<<<<<< HEAD
        self.server = Server(uri, full_commit=False)
        if 'python-tests' in self.server:
            del self.server['python-tests']
        self.db = self.server.create('python-tests')

    def tearDown(self):
        if 'python-tests' in self.server:
            del self.server['python-tests']
=======
        self.cache_dir = tempfile.mkdtemp(prefix='couchdb')
        self.server = Server(uri, cache=self.cache_dir)
        try:
            self.server.delete('python-tests')
        except ResourceNotFound:
            pass
        self.db = self.server.create('python-tests')

    def tearDown(self):
        try:
            self.server.delete('python-tests')
        except ResourceNotFound:
            pass
        shutil.rmtree(self.cache_dir)
>>>>>>> 75f53951

    def _create_test_docs(self, num):
        for i in range(num):
            self.db[str(i)] = {'a': i + 1, 'b': (i + 1) ** 2}

    def test_basics(self):
        self.assertEqual(0, len(self.db))

        # create a document
        data = {'a': 1, 'b': 1}
        self.db['0'] = data
        self.assertEqual('0', data['_id'])
        assert '_rev' in data
        doc = self.db['0']
        self.assertEqual('0', doc.id)
        self.assertEqual(data['_rev'], doc.rev)
        self.assertEqual(1, len(self.db))

        # delete a document
        del self.db['0']
        self.assertRaises(ResourceNotFound, self.db.__getitem__, '0')

        # test _all_docs
        self._create_test_docs(4)
        self.assertEqual(4, len(self.db))
        for doc_id in self.db:
            assert int(doc_id) in range(4)

        # test a simple query
        query = """function(doc) {
            if (doc.a==4)
                emit(null, doc.b);
        }"""
        result = list(self.db.query(query))
        self.assertEqual(1, len(result))
        self.assertEqual('3', result[0].id)
        self.assertEqual(16, result[0].value)

        # modify a document, and redo the query
        doc = self.db['0']
        doc['a'] = 4
        self.db['0'] = doc
        result = list(self.db.query(query))
        self.assertEqual(2, len(result))

        # add more documents, and redo the query again
        self.db.create({'a': 3, 'b': 9})
        self.db.create({'a': 4, 'b': 16})
        result = list(self.db.query(query))
        self.assertEqual(3, len(result))
        self.assertEqual(6, len(self.db))

        # delete a document, and redo the query once more
        del self.db['0']
        result = list(self.db.query(query))
        self.assertEqual(2, len(result))
        self.assertEqual(5, len(self.db))

    def test_conflict_detection(self):
        doc1 = {'a': 1, 'b': 1}
        self.db['foo'] = doc1
        doc2 = self.db['foo']
        self.assertEqual(doc1['_id'], doc2.id)
        self.assertEqual(doc1['_rev'], doc2.rev)

        # make conflicting modifications
        doc1['a'] = 2
        doc2['a'] = 3
        self.db['foo'] = doc1
        self.assertRaises(ResourceConflict, self.db.__setitem__, 'foo', doc2)

        # try submitting without the revision info
        data = {'_id': 'foo', 'a': 3, 'b': 1}
        self.assertRaises(ResourceConflict, self.db.__setitem__, 'foo', data)

        del self.db['foo']
        self.db['foo'] = data

    def test_lots_of_docs(self):
        num = 100 # Crank up manually to really test
        for i in range(num): 
            self.db[str(i)] = {'integer': i, 'string': str(i)}
        self.assertEqual(num, len(self.db))

        query = """function(doc) {
            emit(doc.integer, null);
        }"""
        results = list(self.db.query(query))
        self.assertEqual(num, len(results))
        for idx, row in enumerate(results):
            self.assertEqual(idx, row.key)

        results = list(self.db.query(query, descending=True))
        self.assertEqual(num, len(results))
        for idx, row in enumerate(results):
            self.assertEqual(num - idx - 1, row.key)

    def test_multiple_rows(self):
        self.db['NC'] = {'cities': ["Charlotte", "Raleigh"]}
        self.db['MA'] = {'cities': ["Boston", "Lowell", "Worcester",
                                    "Cambridge", "Springfield"]}
        self.db['FL'] = {'cities': ["Miami", "Tampa", "Orlando",
                                    "Springfield"]}

        query = """function(doc){
            for (var i = 0; i < doc.cities.length; i++) {
                emit(doc.cities[i] + ", " + doc._id, null);
            }
        }"""
        results = list(self.db.query(query))
        self.assertEqual(11, len(results))
        self.assertEqual("Boston, MA", results[0].key);
        self.assertEqual("Cambridge, MA", results[1].key);
        self.assertEqual("Charlotte, NC", results[2].key);
        self.assertEqual("Lowell, MA", results[3].key);
        self.assertEqual("Miami, FL", results[4].key);
        self.assertEqual("Orlando, FL", results[5].key);
        self.assertEqual("Raleigh, NC", results[6].key);
        self.assertEqual("Springfield, FL", results[7].key);
        self.assertEqual("Springfield, MA", results[8].key);
        self.assertEqual("Tampa, FL", results[9].key);
        self.assertEqual("Worcester, MA", results[10].key);

        # Add a city and rerun the query
        doc = self.db['NC']
        doc['cities'].append("Wilmington")
        self.db['NC'] = doc
        results = list(self.db.query(query))
        self.assertEqual(12, len(results))
        self.assertEqual("Wilmington, NC", results[10].key)

        # Remove a document and redo the query again
        del self.db['MA']
        results = list(self.db.query(query))
        self.assertEqual(7, len(results))
        self.assertEqual("Charlotte, NC", results[0].key);
        self.assertEqual("Miami, FL", results[1].key);
        self.assertEqual("Orlando, FL", results[2].key);
        self.assertEqual("Raleigh, NC", results[3].key);
        self.assertEqual("Springfield, FL", results[4].key);
        self.assertEqual("Tampa, FL", results[5].key);
        self.assertEqual("Wilmington, NC", results[6].key)

    def test_large_docs(self):
        size = 100
        longtext = '0123456789\n' * size
        self.db.create({'longtext': longtext})
        self.db.create({'longtext': longtext})
        self.db.create({'longtext': longtext})
        self.db.create({'longtext': longtext})

        query = """function(doc) {
            emit(null, doc.longtext);
        }"""
        results = list(self.db.query(query))
        self.assertEqual(4, len(results))

    def test_utf8_encoding(self):
        texts = [
            u"1. Ascii: hello",
            u"2. Russian: На берегу пустынных волн",
            u"3. Math: ∮ E⋅da = Q,  n → ∞, ∑ f(i) = ∏ g(i),",
            u"4. Geek: STARGΛ̊TE SG-1",
            u"5. Braille: ⡌⠁⠧⠑ ⠼⠁⠒  ⡍⠜⠇⠑⠹⠰⠎ ⡣⠕⠌"
        ]
        for idx, text in enumerate(texts):
            self.db[str(idx)] = {'text': text}
        for idx, text in enumerate(texts):
            doc = self.db[str(idx)]
            self.assertEqual(text, doc['text'])

        query = """function(doc) {
            emit(doc.text, null);
        }"""
        for idx, row in enumerate(self.db.query(query)):
            self.assertEqual(texts[idx], row.key)

    def test_design_docs(self):
        for i in range(50): 
            self.db[str(i)] = {'integer': i, 'string': str(i)}
        self.db['_design/test'] = {'views': {
            'all_docs': {'map': 'function(doc) { emit(doc.integer, null) }'},
            'no_docs': {'map': 'function(doc) {}'},
            'single_doc': {'map': 'function(doc) { if (doc._id == "1") emit(null, 1) }'}
        }}
        for idx, row in enumerate(self.db.view('test/all_docs')):
            self.assertEqual(idx, row.key)
        self.assertEqual(0, len(list(self.db.view('test/no_docs'))))
        self.assertEqual(1, len(list(self.db.view('test/single_doc'))))

    def test_collation(self):
        values = [
            None, False, True,
            1, 2, 3.0, 4,
            'a', 'A', 'aa', 'b', 'B', 'ba', 'bb',
            ['a'], ['b'], ['b', 'c'], ['b', 'c', 'a'], ['b', 'd'],
            ['b', 'd', 'e'],
            {'a': 1}, {'a': 2}, {'b': 1}, {'b': 2}, {'b': 2, 'c': 2},
        ]
        self.db['0'] = {'bar': 0}
        for idx, value in enumerate(values):
            self.db[str(idx + 1)] = {'foo': value}

        query = """function(doc) {
            emit(doc.foo, null);
        }"""
        rows = iter(self.db.query(query))
        self.assertEqual(None, rows.next().value)
        for idx, row in enumerate(rows):
            self.assertEqual(values[idx + 1], row.key)

        rows = self.db.query(query, descending=True)
        for idx, row in enumerate(rows):
            if idx < len(values):
                self.assertEqual(values[len(values) - 1- idx], row.key)
            else:
                self.assertEqual(None, row.value)

        for value in values:
            rows = list(self.db.query(query, key=value))
            self.assertEqual(1, len(rows))
            self.assertEqual(value, rows[0].key)


def suite():
    suite = unittest.TestSuite()
    suite.addTest(unittest.makeSuite(CouchTests, 'test'))
    return suite

if __name__ == '__main__':
    unittest.main(defaultTest='suite')<|MERGE_RESOLUTION|>--- conflicted
+++ resolved
@@ -18,18 +18,7 @@
 
     def setUp(self):
         uri = os.environ.get('COUCHDB_URI', 'http://localhost:5984/')
-<<<<<<< HEAD
         self.server = Server(uri, full_commit=False)
-        if 'python-tests' in self.server:
-            del self.server['python-tests']
-        self.db = self.server.create('python-tests')
-
-    def tearDown(self):
-        if 'python-tests' in self.server:
-            del self.server['python-tests']
-=======
-        self.cache_dir = tempfile.mkdtemp(prefix='couchdb')
-        self.server = Server(uri, cache=self.cache_dir)
         try:
             self.server.delete('python-tests')
         except ResourceNotFound:
@@ -41,8 +30,6 @@
             self.server.delete('python-tests')
         except ResourceNotFound:
             pass
-        shutil.rmtree(self.cache_dir)
->>>>>>> 75f53951
 
     def _create_test_docs(self, num):
         for i in range(num):
