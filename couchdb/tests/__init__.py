# -*- coding: utf-8 -*-
#
# Copyright (C) 2007 Christopher Lenz
# All rights reserved.
#
# This software is licensed as described in the file COPYING, which
# you should have received as part of this distribution.

import unittest

<<<<<<< HEAD
from couchdb.tests import client, couch_tests, design, http, multipart, \
                          schema, view
=======
from couchdb.tests import client, couch_tests, design, multipart, mapping, view
>>>>>>> 9bdadbb6


def suite():
    suite = unittest.TestSuite()
    suite.addTest(client.suite())
    suite.addTest(design.suite())
    suite.addTest(http.suite())
    suite.addTest(multipart.suite())
    suite.addTest(mapping.suite())
    suite.addTest(view.suite())
    suite.addTest(couch_tests.suite())
    return suite


if __name__ == '__main__':
    unittest.main(defaultTest='suite')<|MERGE_RESOLUTION|>--- conflicted
+++ resolved
@@ -8,12 +8,8 @@
 
 import unittest
 
-<<<<<<< HEAD
 from couchdb.tests import client, couch_tests, design, http, multipart, \
-                          schema, view
-=======
-from couchdb.tests import client, couch_tests, design, multipart, mapping, view
->>>>>>> 9bdadbb6
+                          mapping, view
 
 
 def suite():
